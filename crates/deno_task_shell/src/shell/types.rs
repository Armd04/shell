// Copyright 2018-2024 the Deno authors. MIT license.

use std::borrow::Cow;
use std::collections::HashMap;
use std::fmt;
use std::fmt::Display;
use std::fs;
use std::io::Read;
use std::io::Write;
use std::path::Path;
use std::path::PathBuf;
use std::rc::Rc;
use std::str::FromStr;

use futures::future::LocalBoxFuture;
use miette::Error;
use miette::IntoDiagnostic;
use miette::Result;
use tokio::task::JoinHandle;
use tokio_util::sync::CancellationToken;

use crate::parser::ArithmeticPart;
use crate::parser::PostArithmeticOp;
use crate::parser::PreArithmeticOp;
use crate::parser::UnaryArithmeticOp;
use crate::shell::fs_util;

use super::commands::builtin_commands;
use super::commands::ShellCommand;

#[derive(Clone)]
pub struct ShellState {
  /// Environment variables that should be passed down to sub commands
  /// and used when evaluating environment variables.
  env_vars: HashMap<String, String>,
  /// Variables that should be evaluated within the shell and
  /// not passed down to any sub commands.
  shell_vars: HashMap<String, String>,
  /// The current working directory of the shell
  cwd: PathBuf,
  /// The commands that are available in the shell
  commands: Rc<HashMap<String, Rc<dyn ShellCommand>>>,
  /// A map of aliases for commands (e.g. `ll=ls -al`)
  alias: HashMap<String, Vec<String>>,
  /// Token to cancel execution.
  token: CancellationToken,
  /// Git repository handling.
  git_repository: bool, // Is `cwd` inside a git repository?
  git_root: PathBuf, // Path to the root (`$git_root/.git/HEAD` exists)
  git_branch: String, // Contents of `$git_root/.git/HEAD`
  last_command_cd: bool, // Was last command a `cd` (thus git_branch is current)?
  last_command_exit_code: i32, // Exit code of the last command
}

impl ShellState {
  pub fn new(
    env_vars: HashMap<String, String>,
    cwd: &Path,
    custom_commands: HashMap<String, Rc<dyn ShellCommand>>,
  ) -> Self {
    assert!(cwd.is_absolute());
    let mut commands = builtin_commands();
    commands.extend(custom_commands);
    let mut result = Self {
      env_vars: Default::default(),
      shell_vars: Default::default(),
      alias: Default::default(),
      cwd: PathBuf::new(),
      commands: Rc::new(commands),
      token: CancellationToken::default(),
      git_repository: false,
      git_root: PathBuf::new(),
      git_branch: String::new(),
      last_command_cd: false,
      last_command_exit_code: 0,
    };
    // ensure the data is normalized
    for (name, value) in env_vars {
      result.apply_env_var(&name, &value);
    }
    result.set_cwd(cwd);
    result
  }

  pub fn cwd(&self) -> &PathBuf {
    &self.cwd
  }

  pub fn alias_map(&self) -> &HashMap<String, Vec<String>> {
    &self.alias
  }

  pub fn git_repository(&self) -> bool {
    self.git_repository
  }

  pub fn git_root(&self) -> &PathBuf {
    &self.git_root
  }

  pub fn git_branch(&self) -> &String {
    &self.git_branch
  }

  pub fn last_command_cd(&self) -> bool {
    self.last_command_cd
  }

  pub fn set_last_command_exit_code(&mut self, exit_code: i32) {
    self.last_command_exit_code = exit_code;
  }

  pub fn last_command_exit_code(&self) -> i32 {
    self.last_command_exit_code
  }

  pub fn env_vars(&self) -> &HashMap<String, String> {
    &self.env_vars
  }

  pub fn get_var(&self, name: &str) -> Option<&String> {
    let name = if cfg!(windows) {
      Cow::Owned(name.to_uppercase())
    } else {
      Cow::Borrowed(name)
    };
    self
      .env_vars
      .get(name.as_ref())
      .or_else(|| self.shell_vars.get(name.as_ref()))
  }

  // Update self.git_branch using self.git_root
  pub fn update_git_branch(&mut self) {
    if self.git_repository {
      match fs::read_to_string(self.git_root().join(".git/HEAD")) {
        Ok(contents) => {
          // The git root can still be read, update the git branch
          self.git_branch = contents.trim().to_string();
        }
        Err(_) => {
          // The git root can no longer be read
          // (the `.git/HEAD` was removed in the meantime)
          self.git_repository = false;
          self.git_branch = "".to_string();
          self.git_root = "".to_string().into();
        }
      };
    }
  }

  /// Set the current working directory of this shell
  pub fn set_cwd(&mut self, cwd: &Path) {
    self.cwd = cwd.to_path_buf();
    // $PWD holds the current working directory, so we keep cwd and $PWD in sync
    self
      .env_vars
      .insert("PWD".to_string(), self.cwd.display().to_string());
    // Handle a git repository
    // First read the current directory's `.git/HEAD`
    match fs::read_to_string(cwd.join(".git/HEAD")) {
      Ok(contents) => {
        // We are in a git repository in the git root dir
        self.git_repository = true;
        self.git_branch = contents.trim().to_string();
        self.git_root = cwd.to_path_buf();
      }
      Err(_) => {
        if self.git_repository
          && cwd
            .display()
            .to_string()
            .starts_with(&self.git_root.display().to_string())
        {
          // We moved inside the same git repository, but we are not
          // in the git root dir
          self.update_git_branch();
        } else {
          // We didn't move within the same git repository,
          // and there is no `.git` present.
          // Consequently, we:
          // * Either moved into a subdirectory of a git repository from
          // outside
          // * Or moved into a directory that is not inside git repository
          // In the first case we need to recursively search to find the
          // root. This might be slow, so we want to be smart and use the
          // old directory to eliminate search in case we are moving up or
          // down from the same root. For now we will set no git
          // repository, which is incorrect for the first case, but will
          // be fast for the most common use of not being inside a git
          // repository.
          self.git_repository = false;
          self.git_branch = "".to_string();
          self.git_root = "".to_string().into();
        }
      }
    };
  }

  pub fn apply_changes(&mut self, changes: &[EnvChange]) {
    self.last_command_cd = false;
    for change in changes {
      self.apply_change(change);
    }
  }

  pub fn apply_change(&mut self, change: &EnvChange) {
    match change {
      EnvChange::SetEnvVar(name, value) => self.apply_env_var(name, value),
      EnvChange::SetShellVar(name, value) => {
        if self.env_vars.contains_key(name) {
          self.apply_env_var(name, value);
        } else {
          self.shell_vars.insert(name.to_string(), value.to_string());
        }
      }
      EnvChange::UnsetVar(name) => {
        self.shell_vars.remove(name);
        self.env_vars.remove(name);
      }
      EnvChange::Cd(new_dir) => {
        self.set_cwd(new_dir);
        self.last_command_cd = true;
      }
      EnvChange::AliasCommand(alias, cmd) => {
        self.alias.insert(
          alias.clone(),
          cmd.split_whitespace().map(ToString::to_string).collect(),
        );
      }
      EnvChange::UnAliasCommand(alias) => {
        self.alias.remove(alias);
      }
    }
  }

  pub fn apply_env_var(&mut self, name: &str, value: &str) {
    let name = if cfg!(windows) {
      // environment variables are case insensitive on windows
      name.to_uppercase()
    } else {
      name.to_string()
    };
    if name == "PWD" {
      let cwd = PathBuf::from(value);
      if cwd.is_absolute() {
        if let Ok(cwd) = fs_util::canonicalize_path(&cwd) {
          // this will update the environment variable too
          self.set_cwd(&cwd);
        }
      }
    } else {
      self.shell_vars.remove(&name);
      self.env_vars.insert(name, value.to_string());
    }
  }

  pub fn token(&self) -> &CancellationToken {
    &self.token
  }

  /// Resolves a custom command that was injected.
  pub fn resolve_custom_command(
    &self,
    name: &str,
  ) -> Option<Rc<dyn ShellCommand>> {
    // uses an Rc to allow resolving a command without borrowing from self
    self.commands.get(name).cloned()
  }

  /// Resolves the path to a command from the current working directory.
  ///
  /// Does not take injected custom commands into account.
  pub fn resolve_command_path(
    &self,
    command_name: &str,
  ) -> Result<PathBuf, crate::ResolveCommandPathError> {
    super::command::resolve_command_path(command_name, self.cwd(), self)
  }

  pub fn with_child_token(&self) -> ShellState {
    let mut state = self.clone();
    state.token = self.token.child_token();
    state
  }

  pub fn reset_cancellation_token(&mut self) {
    self.token = CancellationToken::default();
  }
}

#[derive(Debug, PartialEq, Eq, Clone, PartialOrd)]
pub enum EnvChange {
  /// `export ENV_VAR=VALUE`
  SetEnvVar(String, String),
  /// `ENV_VAR=VALUE`
  SetShellVar(String, String),
  /// Create an alias for a command (e.g. ll=ls -al)
  AliasCommand(String, String),
  /// Remove an alias
  UnAliasCommand(String),
  /// `unset ENV_VAR`
  UnsetVar(String),
  /// Set the current working directory to the new Path
  Cd(PathBuf),
}

pub type FutureExecuteResult = LocalBoxFuture<'static, ExecuteResult>;

// https://unix.stackexchange.com/a/99117
// SIGINT (2) + 128
pub const CANCELLATION_EXIT_CODE: i32 = 130;

#[derive(Debug)]
pub enum ExecuteResult {
  Exit(i32, Vec<JoinHandle<i32>>),
  Continue(i32, Vec<EnvChange>, Vec<JoinHandle<i32>>),
}

impl ExecuteResult {
  pub fn for_cancellation() -> ExecuteResult {
    ExecuteResult::Exit(CANCELLATION_EXIT_CODE, Vec::new())
  }

  pub fn from_exit_code(exit_code: i32) -> ExecuteResult {
    ExecuteResult::Continue(exit_code, Vec::new(), Vec::new())
  }

  pub fn into_exit_code_and_handles(self) -> (i32, Vec<JoinHandle<i32>>) {
    match self {
      ExecuteResult::Exit(code, handles) => (code, handles),
      ExecuteResult::Continue(code, _, handles) => (code, handles),
    }
  }

  pub fn into_handles(self) -> Vec<JoinHandle<i32>> {
    self.into_exit_code_and_handles().1
  }
}

/// Reader side of a pipe.
#[derive(Debug)]
pub enum ShellPipeReader {
  OsPipe(os_pipe::PipeReader),
  StdFile(std::fs::File),
}

impl Clone for ShellPipeReader {
  fn clone(&self) -> Self {
    match self {
      Self::OsPipe(pipe) => Self::OsPipe(pipe.try_clone().unwrap()),
      Self::StdFile(file) => Self::StdFile(file.try_clone().unwrap()),
    }
  }
}

impl ShellPipeReader {
  pub fn stdin() -> ShellPipeReader {
    ShellPipeReader::from_raw(os_pipe::dup_stdin().unwrap())
  }

  pub fn from_raw(reader: os_pipe::PipeReader) -> Self {
    Self::OsPipe(reader)
  }

  pub fn from_std(std_file: std::fs::File) -> Self {
    Self::StdFile(std_file)
  }

  pub fn into_stdio(self) -> std::process::Stdio {
    match self {
      Self::OsPipe(pipe) => pipe.into(),
      Self::StdFile(file) => file.into(),
    }
  }

  /// Pipe everything to the specified writer
  pub fn pipe_to(self, writer: &mut dyn Write) -> Result<()> {
    // don't bother flushing here because this won't ever be called
    // with a Rust wrapped stdout/stderr
    self.pipe_to_inner(writer, false)
  }

  fn pipe_to_with_flushing(self, writer: &mut dyn Write) -> Result<()> {
    self.pipe_to_inner(writer, true)
  }

  fn pipe_to_inner(
    mut self,
    writer: &mut dyn Write,
    flush: bool,
  ) -> Result<()> {
    loop {
      let mut buffer = [0; 512]; // todo: what is an appropriate buffer size?
      let size = match &mut self {
        ShellPipeReader::OsPipe(pipe) => {
          pipe.read(&mut buffer).into_diagnostic()?
        }
        ShellPipeReader::StdFile(file) => {
          file.read(&mut buffer).into_diagnostic()?
        }
      };
      if size == 0 {
        break;
      }
      writer.write_all(&buffer[0..size]).into_diagnostic()?;
      if flush {
        writer.flush().into_diagnostic()?;
      }
    }
    Ok(())
  }

  /// Pipes this pipe to the specified sender.
  pub fn pipe_to_sender(self, mut sender: ShellPipeWriter) -> Result<()> {
    match &mut sender {
      ShellPipeWriter::OsPipe(pipe) => self.pipe_to(pipe),
      ShellPipeWriter::StdFile(file) => self.pipe_to(file),
      // Don't lock stdout/stderr here because we want to release the lock
      // when reading from the sending pipe. Additionally, we want
      // to flush after every write because Rust's wrapper has an
      // internal buffer and Deno doesn't buffer stdout/stderr.
      ShellPipeWriter::Stdout => {
        self.pipe_to_with_flushing(&mut std::io::stdout())
      }
      ShellPipeWriter::Stderr => {
        self.pipe_to_with_flushing(&mut std::io::stderr())
      }
      ShellPipeWriter::Null => Ok(()),
    }
  }

  /// Pipes the reader to a string handle that is resolved when the pipe's
  /// writer is closed.
  pub fn pipe_to_string_handle(self) -> JoinHandle<String> {
    tokio::task::spawn_blocking(|| {
      let mut buf = Vec::new();
      self.pipe_to(&mut buf).unwrap();
      String::from_utf8_lossy(&buf).to_string()
    })
  }

  pub fn read(&mut self, buf: &mut [u8]) -> Result<usize> {
    match self {
      ShellPipeReader::OsPipe(pipe) => pipe.read(buf).into_diagnostic(),
      ShellPipeReader::StdFile(file) => file.read(buf).into_diagnostic(),
    }
  }
}

/// Writer side of a pipe.
///
/// Ensure that all of these are dropped when complete in order to
/// prevent deadlocks where the reader hangs waiting for a read.
#[derive(Debug)]
pub enum ShellPipeWriter {
  OsPipe(os_pipe::PipeWriter),
  StdFile(std::fs::File),
  // For stdout and stderr, instead of directly duplicating the raw pipes
  // and putting them in a ShellPipeWriter::OsPipe(...), we use Rust std's
  // stdout() and stderr() wrappers because it contains some code to solve
  // some encoding issues on Windows (ex. emojis). For more details, see
  // library/std/src/sys/windows/stdio.rs in Rust's source code.
  Stdout,
  Stderr,
  Null,
}

impl Clone for ShellPipeWriter {
  fn clone(&self) -> Self {
    match self {
      Self::OsPipe(pipe) => Self::OsPipe(pipe.try_clone().unwrap()),
      Self::StdFile(file) => Self::StdFile(file.try_clone().unwrap()),
      Self::Stdout => Self::Stdout,
      Self::Stderr => Self::Stderr,
      Self::Null => Self::Null,
    }
  }
}

impl ShellPipeWriter {
  pub fn stdout() -> Self {
    Self::Stdout
  }

  pub fn stderr() -> Self {
    Self::Stderr
  }

  pub fn null() -> Self {
    Self::Null
  }

  pub fn from_std(std_file: std::fs::File) -> Self {
    Self::StdFile(std_file)
  }

  pub fn into_stdio(self) -> std::process::Stdio {
    match self {
      Self::OsPipe(pipe) => pipe.into(),
      Self::StdFile(file) => file.into(),
      Self::Stdout => std::process::Stdio::inherit(),
      Self::Stderr => std::process::Stdio::inherit(),
      Self::Null => std::process::Stdio::null(),
    }
  }

  pub fn write_all(&mut self, bytes: &[u8]) -> Result<()> {
    match self {
      Self::OsPipe(pipe) => pipe.write_all(bytes).into_diagnostic()?,
      Self::StdFile(file) => file.write_all(bytes).into_diagnostic()?,
      // For both stdout & stderr, we want to flush after each
      // write in order to bypass Rust's internal buffer.
      Self::Stdout => {
        let mut stdout = std::io::stdout().lock();
        stdout.write_all(bytes).into_diagnostic()?;
        stdout.flush().into_diagnostic()?;
      }
      Self::Stderr => {
        let mut stderr = std::io::stderr().lock();
        stderr.write_all(bytes).into_diagnostic()?;
        stderr.flush().into_diagnostic()?;
      }
      Self::Null => {}
    }
    Ok(())
  }

  pub fn write_line(&mut self, line: &str) -> Result<()> {
    let bytes = format!("{line}\n");
    self.write_all(bytes.as_bytes())
  }
}

/// Used to communicate between commands.
pub fn pipe() -> (ShellPipeReader, ShellPipeWriter) {
  let (reader, writer) = os_pipe::pipe().unwrap();
  (
    ShellPipeReader::OsPipe(reader),
    ShellPipeWriter::OsPipe(writer),
  )
}

#[derive(Debug, Clone, PartialEq, PartialOrd, thiserror::Error)]
pub struct ArithmeticResult {
  pub value: ArithmeticValue,
  pub changes: Vec<EnvChange>,
}

#[derive(Debug, Clone, PartialEq, PartialOrd, thiserror::Error)]
pub enum ArithmeticValue {
  Float(f64),
  Integer(i64),
}

impl Display for ArithmeticResult {
  fn fmt(&self, f: &mut fmt::Formatter<'_>) -> fmt::Result {
    write!(f, "{}", self.value)
  }
}

impl Display for ArithmeticValue {
  fn fmt(&self, f: &mut fmt::Formatter<'_>) -> fmt::Result {
    match self {
      ArithmeticValue::Float(val) => write!(f, "{}", val),
      ArithmeticValue::Integer(val) => write!(f, "{}", val),
    }
  }
}

impl ArithmeticResult {
  pub fn new(value: ArithmeticValue) -> Self {
    ArithmeticResult {
      value,
      changes: Vec::new(),
    }
  }

  pub fn is_zero(&self) -> bool {
    match &self.value {
      ArithmeticValue::Integer(val) => *val == 0,
      ArithmeticValue::Float(val) => *val == 0.0,
    }
  }

  pub fn unary_op(
    &self,
    operand: &ArithmeticPart,
    op: UnaryArithmeticOp,
  ) -> Result<ArithmeticResult, Error> {
    match op {
      UnaryArithmeticOp::Post(op_type) => match &self.value {
        ArithmeticValue::Integer(val) => match operand {
          ArithmeticPart::Variable(name) => {
            let mut new_changes = self.changes.clone();
            new_changes.push(EnvChange::SetShellVar(
              name.to_string(),
              match op_type {
                PostArithmeticOp::Increment => (*val + 1).to_string(),
                PostArithmeticOp::Decrement => (*val - 1).to_string(),
              },
            ));
            Ok(ArithmeticResult {
              value: ArithmeticValue::Integer(*val),
              changes: new_changes,
            })
          }
          _ => Err(anyhow::anyhow!(
            "Invalid arithmetic result type for post-increment: {}",
            self
          )),
        },
        ArithmeticValue::Float(val) => match operand {
          ArithmeticPart::Variable(name) => {
            let mut new_changes = self.changes.clone();
            new_changes.push(EnvChange::SetShellVar(
              name.to_string(),
              match op_type {
                PostArithmeticOp::Increment => (*val + 1.0).to_string(),
                PostArithmeticOp::Decrement => (*val - 1.0).to_string(),
              },
            ));
            Ok(ArithmeticResult {
              value: ArithmeticValue::Float(*val),
              changes: new_changes,
            })
          }
          _ => Err(anyhow::anyhow!(
            "Invalid arithmetic result type for post-increment: {}",
            self
          )),
        },
      },
      UnaryArithmeticOp::Pre(op_type) => match &self.value {
        ArithmeticValue::Integer(val) => match operand {
          ArithmeticPart::Variable(name) => {
            let mut new_changes = self.changes.clone();
            new_changes.push(EnvChange::SetShellVar(
              name.to_string(),
              match op_type {
                PreArithmeticOp::Increment => (*val + 1).to_string(),
                PreArithmeticOp::Decrement => (*val - 1).to_string(),
                _ => todo!(
                  "Unary arithmetic operation not implemented {:?}",
                  op_type
                ),
              },
            ));
            Ok(ArithmeticResult {
              value: match op_type {
                PreArithmeticOp::Increment => {
                  ArithmeticValue::Integer(*val + 1)
                }
                PreArithmeticOp::Decrement => {
                  ArithmeticValue::Integer(*val - 1)
                }
                _ => todo!(
                  "Unary arithmetic operation not implemented {:?}",
                  op_type
                ),
              },
              changes: new_changes,
            })
          }
          _ => Err(anyhow::anyhow!(
            "Invalid arithmetic result type for pre-increment: {}",
            self
          )),
        },
        ArithmeticValue::Float(val) => match operand {
          ArithmeticPart::Variable(name) => {
            let mut new_changes = self.changes.clone();
            new_changes.push(EnvChange::SetShellVar(
              name.to_string(),
              match op_type {
                PreArithmeticOp::Increment => (*val + 1.0).to_string(),
                PreArithmeticOp::Decrement => (*val - 1.0).to_string(),
                _ => todo!(
                  "Unary arithmetic operation not implemented {:?}",
                  op_type
                ),
              },
            ));
            Ok(ArithmeticResult {
              value: match op_type {
                PreArithmeticOp::Increment => {
                  ArithmeticValue::Float(*val + 1.0)
                }
                PreArithmeticOp::Decrement => {
                  ArithmeticValue::Float(*val - 1.0)
                }
                _ => todo!(
                  "Unary arithmetic operation not implemented {:?}",
                  op_type
                ),
              },
              changes: new_changes,
            })
          }
          _ => Err(anyhow::anyhow!(
            "Invalid arithmetic result type for pre-increment: {}",
            self
          )),
        },
      },
    }
  }

  pub fn checked_add(
    &self,
    other: &ArithmeticResult,
  ) -> Result<ArithmeticResult, Error> {
    let result = match (&self.value, &other.value) {
      (ArithmeticValue::Integer(lhs), ArithmeticValue::Integer(rhs)) => lhs
        .checked_add(*rhs)
        .map(ArithmeticValue::Integer)
        .ok_or_else(|| {
          miette::miette!("Integer overflow: {} + {}", lhs, rhs)
        })?,
      (ArithmeticValue::Float(lhs), ArithmeticValue::Float(rhs)) => {
        let sum = lhs + rhs;
        if sum.is_finite() {
          ArithmeticValue::Float(sum)
        } else {
          return Err(miette::miette!("Float overflow: {} + {}", lhs, rhs));
        }
      }
      (ArithmeticValue::Integer(lhs), ArithmeticValue::Float(rhs))
      | (ArithmeticValue::Float(rhs), ArithmeticValue::Integer(lhs)) => {
        let sum = *lhs as f64 + rhs;
        if sum.is_finite() {
          ArithmeticValue::Float(sum)
        } else {
          return Err(miette::miette!("Float overflow: {} + {}", lhs, rhs));
        }
      }
    };

    let mut changes = self.changes.clone();
    changes.extend(other.changes.clone());

    Ok(ArithmeticResult {
      value: result,
      changes,
    })
  }

  pub fn checked_sub(
    &self,
    other: &ArithmeticResult,
  ) -> Result<ArithmeticResult, Error> {
    let result = match (&self.value, &other.value) {
      (ArithmeticValue::Integer(lhs), ArithmeticValue::Integer(rhs)) => lhs
        .checked_sub(*rhs)
        .map(ArithmeticValue::Integer)
        .ok_or_else(|| {
          miette::miette!("Integer overflow: {} - {}", lhs, rhs)
        })?,
      (ArithmeticValue::Float(lhs), ArithmeticValue::Float(rhs)) => {
        let diff = lhs - rhs;
        if diff.is_finite() {
          ArithmeticValue::Float(diff)
        } else {
          return Err(miette::miette!("Float overflow: {} - {}", lhs, rhs));
        }
      }
      (ArithmeticValue::Integer(lhs), ArithmeticValue::Float(rhs)) => {
        let diff = *lhs as f64 - rhs;
        if diff.is_finite() {
          ArithmeticValue::Float(diff)
        } else {
          return Err(miette::miette!("Float overflow: {} - {}", lhs, rhs));
        }
      }
      (ArithmeticValue::Float(lhs), ArithmeticValue::Integer(rhs)) => {
        let diff = lhs - *rhs as f64;
        if diff.is_finite() {
          ArithmeticValue::Float(diff)
        } else {
          return Err(miette::miette!("Float overflow: {} - {}", lhs, rhs));
        }
      }
    };

    let mut changes = self.changes.clone();
    changes.extend(other.changes.clone());

    Ok(ArithmeticResult {
      value: result,
      changes,
    })
  }

  pub fn checked_mul(
    &self,
    other: &ArithmeticResult,
  ) -> Result<ArithmeticResult, Error> {
    let result = match (&self.value, &other.value) {
      (ArithmeticValue::Integer(lhs), ArithmeticValue::Integer(rhs)) => lhs
        .checked_mul(*rhs)
        .map(ArithmeticValue::Integer)
        .ok_or_else(|| {
          miette::miette!("Integer overflow: {} * {}", lhs, rhs)
        })?,
      (ArithmeticValue::Float(lhs), ArithmeticValue::Float(rhs)) => {
        let product = lhs * rhs;
        if product.is_finite() {
          ArithmeticValue::Float(product)
        } else {
          return Err(miette::miette!("Float overflow: {} * {}", lhs, rhs));
        }
      }
      (ArithmeticValue::Integer(lhs), ArithmeticValue::Float(rhs))
      | (ArithmeticValue::Float(rhs), ArithmeticValue::Integer(lhs)) => {
        let product = *lhs as f64 * rhs;
        if product.is_finite() {
          ArithmeticValue::Float(product)
        } else {
          return Err(miette::miette!("Float overflow: {} * {}", lhs, rhs));
        }
      }
    };

    let mut changes = self.changes.clone();
    changes.extend(other.changes.clone());

    Ok(ArithmeticResult {
      value: result,
      changes,
    })
  }

  pub fn checked_div(
    &self,
    other: &ArithmeticResult,
  ) -> Result<ArithmeticResult, Error> {
    let result = match (&self.value, &other.value) {
      (ArithmeticValue::Integer(lhs), ArithmeticValue::Integer(rhs)) => {
        if *rhs == 0 {
          return Err(miette::miette!("Division by zero: {} / {}", lhs, rhs));
        }
        lhs
          .checked_div(*rhs)
          .map(ArithmeticValue::Integer)
          .ok_or_else(|| {
            miette::miette!("Integer overflow: {} / {}", lhs, rhs)
          })?
      }
      (ArithmeticValue::Float(lhs), ArithmeticValue::Float(rhs)) => {
        if *rhs == 0.0 {
          return Err(miette::miette!("Division by zero: {} / {}", lhs, rhs));
        }
        let quotient = lhs / rhs;
        if quotient.is_finite() {
          ArithmeticValue::Float(quotient)
        } else {
          return Err(miette::miette!("Float overflow: {} / {}", lhs, rhs));
        }
      }
      (ArithmeticValue::Integer(lhs), ArithmeticValue::Float(rhs)) => {
        if *rhs == 0.0 {
          return Err(miette::miette!("Division by zero: {} / {}", lhs, rhs));
        }
        let quotient = *lhs as f64 / rhs;
        if quotient.is_finite() {
          ArithmeticValue::Float(quotient)
        } else {
          return Err(miette::miette!("Float overflow: {} / {}", lhs, rhs));
        }
      }
      (ArithmeticValue::Float(lhs), ArithmeticValue::Integer(rhs)) => {
        if *rhs == 0 {
          return Err(miette::miette!("Division by zero: {} / {}", lhs, rhs));
        }
        let quotient = lhs / *rhs as f64;
        if quotient.is_finite() {
          ArithmeticValue::Float(quotient)
        } else {
          return Err(miette::miette!("Float overflow: {} / {}", lhs, rhs));
        }
      }
    };

    let mut changes = self.changes.clone();
    changes.extend(other.changes.clone());

    Ok(ArithmeticResult {
      value: result,
      changes,
    })
  }

  pub fn checked_rem(
    &self,
    other: &ArithmeticResult,
  ) -> Result<ArithmeticResult, Error> {
    let result = match (&self.value, &other.value) {
      (ArithmeticValue::Integer(lhs), ArithmeticValue::Integer(rhs)) => {
        if *rhs == 0 {
          return Err(miette::miette!("Modulo by zero: {} % {}", lhs, rhs));
        }
        lhs
          .checked_rem(*rhs)
          .map(ArithmeticValue::Integer)
          .ok_or_else(|| {
            miette::miette!("Integer overflow: {} % {}", lhs, rhs)
          })?
      }
      (ArithmeticValue::Float(lhs), ArithmeticValue::Float(rhs)) => {
        if *rhs == 0.0 {
          return Err(miette::miette!("Modulo by zero: {} % {}", lhs, rhs));
        }
        let remainder = lhs % rhs;
        if remainder.is_finite() {
          ArithmeticValue::Float(remainder)
        } else {
          return Err(miette::miette!("Float overflow: {} % {}", lhs, rhs));
        }
      }
      (ArithmeticValue::Integer(lhs), ArithmeticValue::Float(rhs)) => {
        if *rhs == 0.0 {
          return Err(miette::miette!("Modulo by zero: {} % {}", lhs, rhs));
        }
        let remainder = *lhs as f64 % rhs;
        if remainder.is_finite() {
          ArithmeticValue::Float(remainder)
        } else {
          return Err(miette::miette!("Float overflow: {} % {}", lhs, rhs));
        }
      }
      (ArithmeticValue::Float(lhs), ArithmeticValue::Integer(rhs)) => {
        if *rhs == 0 {
          return Err(miette::miette!("Modulo by zero: {} % {}", lhs, rhs));
        }
        let remainder = lhs % *rhs as f64;
        if remainder.is_finite() {
          ArithmeticValue::Float(remainder)
        } else {
          return Err(miette::miette!("Float overflow: {} % {}", lhs, rhs));
        }
      }
    };

    let mut changes = self.changes.clone();
    changes.extend(other.changes.clone());

    Ok(ArithmeticResult {
      value: result,
      changes,
    })
  }

  pub fn checked_pow(
    &self,
    other: &ArithmeticResult,
  ) -> Result<ArithmeticResult, Error> {
    let result = match (&self.value, &other.value) {
      (ArithmeticValue::Integer(lhs), ArithmeticValue::Integer(rhs)) => {
        if *rhs < 0 {
          let result = (*lhs as f64).powf(*rhs as f64);
          if result.is_finite() {
            ArithmeticValue::Float(result)
          } else {
            return Err(miette::miette!("Float overflow: {} ** {}", lhs, rhs));
          }
        } else {
          lhs
            .checked_pow(*rhs as u32)
            .map(ArithmeticValue::Integer)
            .ok_or_else(|| {
              miette::miette!("Integer overflow: {} ** {}", lhs, rhs)
            })?
        }
      }
      (ArithmeticValue::Float(lhs), ArithmeticValue::Float(rhs)) => {
        let result = lhs.powf(*rhs);
        if result.is_finite() {
          ArithmeticValue::Float(result)
        } else {
          return Err(miette::miette!("Float overflow: {} ** {}", lhs, rhs));
        }
      }
      (ArithmeticValue::Integer(lhs), ArithmeticValue::Float(rhs)) => {
        let result = (*lhs as f64).powf(*rhs);
        if result.is_finite() {
          ArithmeticValue::Float(result)
        } else {
          return Err(miette::miette!("Float overflow: {} ** {}", lhs, rhs));
        }
      }
      (ArithmeticValue::Float(lhs), ArithmeticValue::Integer(rhs)) => {
        let result = lhs.powf(*rhs as f64);
        if result.is_finite() {
          ArithmeticValue::Float(result)
        } else {
          return Err(miette::miette!("Float overflow: {} ** {}", lhs, rhs));
        }
      }
    };

    let mut changes = self.changes.clone();
    changes.extend(other.changes.clone());

    Ok(ArithmeticResult {
      value: result,
      changes,
    })
  }

<<<<<<< HEAD
=======
  pub fn checked_neg(&self) -> Result<ArithmeticResult, Error> {
    let result = match &self.value {
      ArithmeticValue::Integer(val) => val
        .checked_neg()
        .map(ArithmeticValue::Integer)
        .ok_or_else(|| miette::miette!("Integer overflow: -{}", val))?,
      ArithmeticValue::Float(val) => {
        let result = -val;
        if result.is_finite() {
          ArithmeticValue::Float(result)
        } else {
          return Err(miette::miette!("Float overflow: -{}", val));
        }
      }
    };

    Ok(ArithmeticResult {
      value: result,
      changes: self.changes.clone(),
    })
  }

  pub fn checked_not(&self) -> Result<ArithmeticResult, Error> {
    let result = match &self.value {
      ArithmeticValue::Integer(val) => ArithmeticValue::Integer(!val),
      ArithmeticValue::Float(_) => {
        return Err(miette::miette!(
          "Invalid arithmetic result type for bitwise NOT: {}",
          self
        ))
      }
    };

    Ok(ArithmeticResult {
      value: result,
      changes: self.changes.clone(),
    })
  }

>>>>>>> d5553653
  pub fn checked_shl(
    &self,
    other: &ArithmeticResult,
  ) -> Result<ArithmeticResult, Error> {
    let result = match (&self.value, &other.value) {
      (ArithmeticValue::Integer(lhs), ArithmeticValue::Integer(rhs)) => {
        if *rhs < 0 {
          return Err(miette::miette!(
            "Negative shift amount: {} << {}",
            lhs,
            rhs
          ));
        }
        lhs
          .checked_shl(*rhs as u32)
          .map(ArithmeticValue::Integer)
          .ok_or_else(|| {
            miette::miette!("Integer overflow: {} << {}", lhs, rhs)
          })?
      }
      _ => {
        return Err(miette::miette!(
          "Invalid arithmetic result types for left shift: {} << {}",
          self,
          other
        ))
      }
    };

    let mut changes = self.changes.clone();
    changes.extend(other.changes.clone());

    Ok(ArithmeticResult {
      value: result,
      changes,
    })
  }

  pub fn checked_shr(
    &self,
    other: &ArithmeticResult,
  ) -> Result<ArithmeticResult, Error> {
    let result = match (&self.value, &other.value) {
      (ArithmeticValue::Integer(lhs), ArithmeticValue::Integer(rhs)) => {
        if *rhs < 0 {
          return Err(miette::miette!(
            "Negative shift amount: {} >> {}",
            lhs,
            rhs
          ));
        }
        lhs
          .checked_shr(*rhs as u32)
          .map(ArithmeticValue::Integer)
          .ok_or_else(|| {
            miette::miette!("Integer underflow: {} >> {}", lhs, rhs)
          })?
      }
      _ => {
        return Err(miette::miette!(
          "Invalid arithmetic result types for right shift: {} >> {}",
          self,
          other
        ))
      }
    };

    let mut changes = self.changes.clone();
    changes.extend(other.changes.clone());

    Ok(ArithmeticResult {
      value: result,
      changes,
    })
  }

  pub fn checked_and(
    &self,
    other: &ArithmeticResult,
  ) -> Result<ArithmeticResult, Error> {
    let result = match (&self.value, &other.value) {
      (ArithmeticValue::Integer(lhs), ArithmeticValue::Integer(rhs)) => {
        ArithmeticValue::Integer(lhs & rhs)
      }
      _ => {
        return Err(miette::miette!(
          "Invalid arithmetic result types for bitwise AND: {} & {}",
          self,
          other
        ))
      }
    };

    let mut changes = self.changes.clone();
    changes.extend(other.changes.clone());

    Ok(ArithmeticResult {
      value: result,
      changes,
    })
  }

  pub fn checked_or(
    &self,
    other: &ArithmeticResult,
  ) -> Result<ArithmeticResult, Error> {
    let result = match (&self.value, &other.value) {
      (ArithmeticValue::Integer(lhs), ArithmeticValue::Integer(rhs)) => {
        ArithmeticValue::Integer(lhs | rhs)
      }
      _ => {
        return Err(miette::miette!(
          "Invalid arithmetic result types for bitwise OR: {} | {}",
          self,
          other
        ))
      }
    };

    let mut changes = self.changes.clone();
    changes.extend(other.changes.clone());

    Ok(ArithmeticResult {
      value: result,
      changes,
    })
  }

  pub fn checked_xor(
    &self,
    other: &ArithmeticResult,
  ) -> Result<ArithmeticResult, Error> {
    let result = match (&self.value, &other.value) {
      (ArithmeticValue::Integer(lhs), ArithmeticValue::Integer(rhs)) => {
        ArithmeticValue::Integer(lhs ^ rhs)
      }
      _ => {
        return Err(miette::miette!(
          "Invalid arithmetic result types for bitwise XOR: {} ^ {}",
          self,
          other
        ))
      }
    };

    let mut changes = self.changes.clone();
    changes.extend(other.changes.clone());

    Ok(ArithmeticResult {
      value: result,
      changes,
    })
  }

  pub fn with_changes(mut self, changes: Vec<EnvChange>) -> Self {
    self.changes = changes;
    self
  }
}

impl From<String> for ArithmeticResult {
  fn from(value: String) -> Self {
    if let Ok(int_val) = value.parse::<i64>() {
      ArithmeticResult::new(ArithmeticValue::Integer(int_val))
    } else if let Ok(float_val) = value.parse::<f64>() {
      ArithmeticResult::new(ArithmeticValue::Float(float_val))
    } else {
      panic!("Invalid arithmetic result: {}", value);
    }
  }
}

impl FromStr for ArithmeticResult {
  type Err = String;

  fn from_str(s: &str) -> Result<Self, Self::Err> {
    Ok(s.to_string().into())
  }
}

pub struct WordEvalResult {
  pub value: Vec<String>,
  pub changes: Vec<EnvChange>,
}

impl WordEvalResult {
  pub fn new(value: Vec<String>, changes: Vec<EnvChange>) -> Self {
    WordEvalResult { value, changes }
  }

  pub fn extend(&mut self, other: WordEvalResult) {
    self.value.extend(other.value);
    self.changes.extend(other.changes);
  }

  pub fn join(&self, sep: &str) -> String {
    self.value.join(sep)
  }

  pub fn with_changes(&mut self, changes: Vec<EnvChange>) {
    self.changes.extend(changes);
  }
}<|MERGE_RESOLUTION|>--- conflicted
+++ resolved
@@ -13,6 +13,7 @@
 use std::str::FromStr;
 
 use futures::future::LocalBoxFuture;
+use miette::miette;
 use miette::Error;
 use miette::IntoDiagnostic;
 use miette::Result;
@@ -605,7 +606,7 @@
               changes: new_changes,
             })
           }
-          _ => Err(anyhow::anyhow!(
+          _ => Err(miette!(
             "Invalid arithmetic result type for post-increment: {}",
             self
           )),
@@ -625,7 +626,7 @@
               changes: new_changes,
             })
           }
-          _ => Err(anyhow::anyhow!(
+          _ => Err(miette!(
             "Invalid arithmetic result type for post-increment: {}",
             self
           )),
@@ -662,7 +663,7 @@
               changes: new_changes,
             })
           }
-          _ => Err(anyhow::anyhow!(
+          _ => Err(miette!(
             "Invalid arithmetic result type for pre-increment: {}",
             self
           )),
@@ -697,7 +698,7 @@
               changes: new_changes,
             })
           }
-          _ => Err(anyhow::anyhow!(
+          _ => Err(miette!(
             "Invalid arithmetic result type for pre-increment: {}",
             self
           )),
@@ -1007,48 +1008,6 @@
     })
   }
 
-<<<<<<< HEAD
-=======
-  pub fn checked_neg(&self) -> Result<ArithmeticResult, Error> {
-    let result = match &self.value {
-      ArithmeticValue::Integer(val) => val
-        .checked_neg()
-        .map(ArithmeticValue::Integer)
-        .ok_or_else(|| miette::miette!("Integer overflow: -{}", val))?,
-      ArithmeticValue::Float(val) => {
-        let result = -val;
-        if result.is_finite() {
-          ArithmeticValue::Float(result)
-        } else {
-          return Err(miette::miette!("Float overflow: -{}", val));
-        }
-      }
-    };
-
-    Ok(ArithmeticResult {
-      value: result,
-      changes: self.changes.clone(),
-    })
-  }
-
-  pub fn checked_not(&self) -> Result<ArithmeticResult, Error> {
-    let result = match &self.value {
-      ArithmeticValue::Integer(val) => ArithmeticValue::Integer(!val),
-      ArithmeticValue::Float(_) => {
-        return Err(miette::miette!(
-          "Invalid arithmetic result type for bitwise NOT: {}",
-          self
-        ))
-      }
-    };
-
-    Ok(ArithmeticResult {
-      value: result,
-      changes: self.changes.clone(),
-    })
-  }
-
->>>>>>> d5553653
   pub fn checked_shl(
     &self,
     other: &ArithmeticResult,
